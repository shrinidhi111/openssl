--- conflicted
+++ resolved
@@ -95,7 +95,6 @@
 size_t OPENSSL_instrument_bus(unsigned int *, size_t);
 size_t OPENSSL_instrument_bus2(unsigned int *, size_t, size_t);
 
-<<<<<<< HEAD
 typedef struct openssl_ctx_method {
     void *(*new_func)(void);
     void (*free_func)(void *);
@@ -104,13 +103,12 @@
 int openssl_ctx_new_index(const OPENSSL_CTX_METHOD *);
 /* Functions to retrieve pointers to data by index */
 void *openssl_ctx_get_data(OPENSSL_CTX *, int /* index */);
-=======
+
 #include "internal/property.h"
 
 int ossl_default_properties_read_lock(OPENSSL_CTX *);
 int ossl_default_properties_write_lock(OPENSSL_CTX *);
 int ossl_default_properties_unlock(OPENSSL_CTX *);
 const PROPERTY_LIST *ossl_get_default_properties(OPENSSL_CTX *);
->>>>>>> 6c972aaa
 
 #endif