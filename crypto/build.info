# Note that these directories are filtered in Configure.  Look for %skipdir
# there for further explanations.
SUBDIRS=objects buffer bio stack lhash rand evp asn1 pem x509 x509v3 conf \
        txt_db pkcs7 pkcs12 ui kdf store \
        md2 md4 md5 sha mdc2 gmac hmac ripemd whrlpool poly1305 blake2 \
        siphash sm3 des aes rc2 rc4 rc5 idea aria bf cast camellia \
        seed sm4 chacha modes bn ec rsa dsa dh sm2 dso engine \
        err comp ocsp cms ts srp cmac ct async kmac ess

LIBS=../libcrypto
SOURCE[../libcrypto]=\
        cryptlib.c mem.c mem_dbg.c cversion.c ex_data.c cpt_err.c \
        ebcdic.c uid.c o_time.c o_str.c o_dir.c o_fopen.c ctype.c \
        threads_pthread.c threads_win.c threads_none.c getenv.c \
<<<<<<< HEAD
        o_init.c o_fips.c mem_sec.c init.c context.c \
=======
        o_init.c o_fips.c mem_sec.c init.c default-properties.c \
>>>>>>> 6c972aaa
        {- $target{cpuid_asm_src} -} {- $target{uplink_aux_src} -}

DEPEND[cversion.o]=buildinf.h
GENERATE[buildinf.h]=../util/mkbuildinf.pl "$(CC) $(LIB_CFLAGS) $(CPPFLAGS_Q)" "$(PLATFORM)"
DEPEND[buildinf.h]=../configdata.pm

GENERATE[uplink-x86.s]=../ms/uplink-x86.pl $(PERLASM_SCHEME)
GENERATE[uplink-x86_64.s]=../ms/uplink-x86_64.pl $(PERLASM_SCHEME)
GENERATE[uplink-ia64.s]=../ms/uplink-ia64.pl $(PERLASM_SCHEME)

GENERATE[x86cpuid.s]=x86cpuid.pl \
        $(PERLASM_SCHEME) $(LIB_CFLAGS) $(LIB_CPPFLAGS) $(PROCESSOR)
DEPEND[x86cpuid.s]=perlasm/x86asm.pl

GENERATE[x86_64cpuid.s]=x86_64cpuid.pl $(PERLASM_SCHEME)

GENERATE[ia64cpuid.s]=ia64cpuid.S
GENERATE[ppccpuid.s]=ppccpuid.pl $(PERLASM_SCHEME)
GENERATE[pariscid.s]=pariscid.pl $(PERLASM_SCHEME)
GENERATE[alphacpuid.s]=alphacpuid.pl
GENERATE[arm64cpuid.S]=arm64cpuid.pl $(PERLASM_SCHEME)
INCLUDE[arm64cpuid.o]=.
GENERATE[armv4cpuid.S]=armv4cpuid.pl $(PERLASM_SCHEME)
INCLUDE[armv4cpuid.o]=.
GENERATE[s390xcpuid.S]=s390xcpuid.pl $(PERLASM_SCHEME)
INCLUDE[s390xcpuid.o]=.

IF[{- $config{target} =~ /^(?:Cygwin|mingw|VC-)/ -}]
  SHARED_SOURCE[../libcrypto]=dllmain.c
ENDIF<|MERGE_RESOLUTION|>--- conflicted
+++ resolved
@@ -12,11 +12,7 @@
         cryptlib.c mem.c mem_dbg.c cversion.c ex_data.c cpt_err.c \
         ebcdic.c uid.c o_time.c o_str.c o_dir.c o_fopen.c ctype.c \
         threads_pthread.c threads_win.c threads_none.c getenv.c \
-<<<<<<< HEAD
-        o_init.c o_fips.c mem_sec.c init.c context.c \
-=======
-        o_init.c o_fips.c mem_sec.c init.c default-properties.c \
->>>>>>> 6c972aaa
+        o_init.c o_fips.c mem_sec.c init.c context.c default-properties.c \
         {- $target{cpuid_asm_src} -} {- $target{uplink_aux_src} -}
 
 DEPEND[cversion.o]=buildinf.h
