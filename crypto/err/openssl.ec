--- conflicted
+++ resolved
@@ -35,11 +35,8 @@
 L CT		include/openssl/ct.h		crypto/ct/ct_err.c
 L ASYNC		include/openssl/async.h		crypto/async/async_err.c
 L KDF		include/openssl/kdf.h		crypto/kdf/kdf_err.c
-<<<<<<< HEAD
 L URI		include/internal/uri.h		crypto/uri_err.c
-=======
 L STORE		include/openssl/store.h		crypto/store/store_err.c
->>>>>>> 2ab6996f
 
 # additional header files to be scanned for function names
 L NONE		crypto/x509/x509_vfy.h		NONE
