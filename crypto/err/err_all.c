--- conflicted
+++ resolved
@@ -39,11 +39,8 @@
 #include <openssl/ct.h>
 #include <openssl/async.h>
 #include <openssl/kdf.h>
-<<<<<<< HEAD
 #include "internal/uri.h"
-=======
 #include <openssl/store.h>
->>>>>>> 2ab6996f
 
 int err_load_crypto_strings_int(void)
 {
@@ -108,11 +105,8 @@
         ERR_load_ASYNC_strings() == 0 ||
 #endif
         ERR_load_KDF_strings() == 0 ||
-<<<<<<< HEAD
-        ERR_load_URI_strings() == 0)
-=======
+        ERR_load_URI_strings() == 0 ||
         ERR_load_STORE_strings() == 0)
->>>>>>> 2ab6996f
         return 0;
 
     return 1;
