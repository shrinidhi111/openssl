--- conflicted
+++ resolved
@@ -58,11 +58,8 @@
     {ERR_PACK(ERR_LIB_CT, 0, 0), "CT routines"},
     {ERR_PACK(ERR_LIB_ASYNC, 0, 0), "ASYNC routines"},
     {ERR_PACK(ERR_LIB_KDF, 0, 0), "KDF routines"},
-<<<<<<< HEAD
     {ERR_PACK(ERR_LIB_URI, 0, 0), "URI routines"},
-=======
     {ERR_PACK(ERR_LIB_STORE, 0, 0), "STORE routines"},
->>>>>>> 2ab6996f
     {0, NULL},
 };
 
