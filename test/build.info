--- conflicted
+++ resolved
@@ -50,11 +50,7 @@
           time_offset_test pemtest ssl_cert_table_internal_test ciphername_test \
           servername_test ocspapitest rsa_mp_test fatalerrtest tls13ccstest \
           sysdefaulttest errtest gosttest \
-<<<<<<< HEAD
-          context_internal_test params_test
-=======
           context_internal_test aesgcmtest params_test
->>>>>>> 860287e9
 
   SOURCE[versions]=versions.c
   INCLUDE[versions]=../include ../apps/include
